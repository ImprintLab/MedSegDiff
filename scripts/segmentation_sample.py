--- conflicted
+++ resolved
@@ -121,13 +121,8 @@
             end.record()
             th.cuda.synchronize()
             print('time for 1 sample', start.elapsed_time(end))  #time measurement for the generation of 1 sample
-<<<<<<< HEAD
 
-            co = th.tensor(cal_out).repeat(1, 3, 1, 1)
-=======
- 
             co = th.tensor(cal_out)
->>>>>>> 7ef3d980
             enslist.append(co)
 
             if args.debug:
