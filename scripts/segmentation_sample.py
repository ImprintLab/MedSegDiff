

import argparse
import os
import nibabel as nib
# from visdom import Visdom
# viz = Visdom(port=8850)
import sys
import random
sys.path.append(".")
import numpy as np
import time
import torch as th
from PIL import Image
import torch.distributed as dist
from guided_diffusion import dist_util, logger
from guided_diffusion.bratsloader import BRATSDataset, BRATSDataset3D
from guided_diffusion.isicloader import ISICDataset
import torchvision.utils as vutils
from guided_diffusion.utils import staple
from guided_diffusion.script_util import (
    NUM_CLASSES,
    model_and_diffusion_defaults,
    create_model_and_diffusion,
    add_dict_to_argparser,
    args_to_dict,
)
import torchvision.transforms as transforms
from torchsummary import summary
seed=10
th.manual_seed(seed)
th.cuda.manual_seed_all(seed)
np.random.seed(seed)
random.seed(seed)

def visualize(img):
    _min = img.min()
    _max = img.max()
    normalized_img = (img - _min)/ (_max - _min)
    return normalized_img


def main():
    args = create_argparser().parse_args()
    dist_util.setup_dist(args)
    logger.configure(dir = args.out_dir)

    if args.data_name == 'ISIC':
        tran_list = [transforms.Resize((args.image_size,args.image_size)), transforms.ToTensor(),]
        transform_test = transforms.Compose(tran_list)

        ds = ISICDataset(args, args.data_dir, transform_test, mode = 'Test')
        args.in_ch = 4
    elif args.data_name == 'BRATS':
        tran_list = [transforms.Resize((args.image_size,args.image_size)),]
        transform_test = transforms.Compose(tran_list)

        ds = BRATSDataset3D(args.data_dir,transform_test)
        args.in_ch = 5
    datal = th.utils.data.DataLoader(
        ds,
        batch_size=1,
        shuffle=False)
    data = iter(datal)

    logger.log("creating model and diffusion...")

    model, diffusion = create_model_and_diffusion(
        **args_to_dict(args, model_and_diffusion_defaults().keys())
    )
    all_images = []


    state_dict = dist_util.load_state_dict(args.model_path, map_location="cpu")
    from collections import OrderedDict
    new_state_dict = OrderedDict()
    for k, v in state_dict.items():
        # name = k[7:] # remove `module.`
        if 'module.' in k:
            new_state_dict[k[7:]] = v
            # load params
        else:
            new_state_dict = state_dict

    model.load_state_dict(new_state_dict)

    model.to(dist_util.dev())
    if args.use_fp16:
        model.convert_to_fp16()
    model.eval()
    while len(all_images) * args.batch_size < args.num_samples:
        b, m, path = next(data)  #should return an image from the dataloader "data"
        c = th.randn_like(b[:, :1, ...])
        img = th.cat((b, c), dim=1)     #add a noise channel$
        if args.data_name == 'ISIC':
            slice_ID=path[0].split("_")[-1].split('.')[0]
        elif args.data_name == 'BRATS':
            slice_ID=path[0].split("_")[2] + "_" + path[0].split("_")[4]

        logger.log("sampling...")

        start = th.cuda.Event(enable_timing=True)
        end = th.cuda.Event(enable_timing=True)
        enslist = []

        for i in range(args.num_ensemble):  #this is for the generation of an ensemble of 5 masks.
            model_kwargs = {}
            start.record()
            sample_fn = (
                diffusion.p_sample_loop_known if not args.use_ddim else diffusion.ddim_sample_loop_known
            )
            sample, x_noisy, org, cal, cal_out = sample_fn(
                model,
                (args.batch_size, 3, args.image_size, args.image_size), img,
                step = args.diffusion_steps,
                clip_denoised=args.clip_denoised, 
                model_kwargs=model_kwargs,
            )

            end.record()
            th.cuda.synchronize()
            print('time for 1 sample', start.elapsed_time(end))  #time measurement for the generation of 1 sample
 
            co = th.tensor(cal_out).repeat(1, 3, 1, 1)
            enslist.append(co)

            if args.debug:
<<<<<<< HEAD
                s = th.tensor(sample)[:,-1,:,:].unsqueeze(1).repeat(1, 3, 1, 1)
                o = th.tensor(org)[:,:-1,:,:]
                c = th.tensor(cal).repeat(1, 3, 1, 1)

                tup = (o,s,c,co)
=======
                # print('sample size is',sample.size())
                # print('org size is',org.size())
                # print('cal size is',cal.size())
                if args.data_name == 'ISIC':
                    s = th.tensor(sample)[:,-1,:,:].unsqueeze(1).repeat(1, 3, 1, 1)
                    o = th.tensor(org)[:,:-1,:,:]
                    c = th.tensor(cal).repeat(1, 3, 1, 1)
                elif args.data_name == 'BRATS':
                    s = th.tensor(sample)[:,-1,:,:].unsqueeze(1).repeat(1, 3, 1, 1)
                    m = th.tensor(m.to(device = 'cuda:0'))[:,0,:,:].unsqueeze(1).repeat(1, 3, 1, 1)
                    o1 = th.tensor(org)[:,0,:,:].unsqueeze(1).repeat(1, 3, 1, 1)
                    o2 = th.tensor(org)[:,1,:,:].unsqueeze(1).repeat(1, 3, 1, 1)
                    o3 = th.tensor(org)[:,2,:,:].unsqueeze(1).repeat(1, 3, 1, 1)
                    o4 = th.tensor(org)[:,3,:,:].unsqueeze(1).repeat(1, 3, 1, 1)
                    o5 = th.tensor(org)[:,4,:,:].unsqueeze(1).repeat(1, 3, 1, 1)
                    c = th.tensor(cal).repeat(1, 3, 1, 1)

                tup = (o1,o2,o3,o4,m,s,c,co)
>>>>>>> df52c5ef

                compose = th.cat(tup,0)
                vutils.save_image(compose, fp = args.out_dir +str(slice_ID)+'_output'+str(i)+".jpg", nrow = 1, padding = 10)
        ensres = staple(th.stack(enslist,dim=0)).squeeze(0)
        vutils.save_image(ensres, fp = args.out_dir +str(slice_ID)+'_output_ens'+".jpg", nrow = 1, padding = 10)

def create_argparser():
    defaults = dict(
        data_name = 'BRATS',
        data_dir="../dataset/brats2020/testing",
        clip_denoised=True,
        num_samples=1,
        batch_size=1,
        use_ddim=False,
        model_path="",
        num_ensemble=5,      #number of samples in the ensemble
        gpu_dev = "0",
        out_dir='./results/',
        multi_gpu = None, #"0,1,2"
        debug = False
    )
    defaults.update(model_and_diffusion_defaults())
    parser = argparse.ArgumentParser()
    add_dict_to_argparser(parser, defaults)
    return parser


if __name__ == "__main__":

    main()<|MERGE_RESOLUTION|>--- conflicted
+++ resolved
@@ -113,25 +113,18 @@
                 model,
                 (args.batch_size, 3, args.image_size, args.image_size), img,
                 step = args.diffusion_steps,
-                clip_denoised=args.clip_denoised, 
+                clip_denoised=args.clip_denoised,
                 model_kwargs=model_kwargs,
             )
 
             end.record()
             th.cuda.synchronize()
             print('time for 1 sample', start.elapsed_time(end))  #time measurement for the generation of 1 sample
- 
+
             co = th.tensor(cal_out).repeat(1, 3, 1, 1)
             enslist.append(co)
 
             if args.debug:
-<<<<<<< HEAD
-                s = th.tensor(sample)[:,-1,:,:].unsqueeze(1).repeat(1, 3, 1, 1)
-                o = th.tensor(org)[:,:-1,:,:]
-                c = th.tensor(cal).repeat(1, 3, 1, 1)
-
-                tup = (o,s,c,co)
-=======
                 # print('sample size is',sample.size())
                 # print('org size is',org.size())
                 # print('cal size is',cal.size())
@@ -150,7 +143,6 @@
                     c = th.tensor(cal).repeat(1, 3, 1, 1)
 
                 tup = (o1,o2,o3,o4,m,s,c,co)
->>>>>>> df52c5ef
 
                 compose = th.cat(tup,0)
                 vutils.save_image(compose, fp = args.out_dir +str(slice_ID)+'_output'+str(i)+".jpg", nrow = 1, padding = 10)
